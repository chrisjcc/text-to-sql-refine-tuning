"""Training Callbacks for GRPO fine-tuning.

Custom callbacks for SQL evaluation and enhanced WandB logging during training.
"""

import logging
from typing import Any, Dict, Optional

import torch
from transformers import TrainerCallback, TrainerControl, TrainerState

from src.environments.sql_env.environment import TextToSQLEnvironment
from src.rubrics.sql_rubric import SQLValidationRubric

try:
<<<<<<< HEAD
    import wandb
    from types import ModuleType
    WANDB_AVAILABLE = True
except ImportError:
    WANDB_AVAILABLE = False
    wandb: Optional[ModuleType] = None
=======
    import wandb  # type: ignore

    WANDB_AVAILABLE = True
except ImportError:
    WANDB_AVAILABLE = False
    wandb = None  # type: ignore
>>>>>>> 14644e47


logger = logging.getLogger(__name__)


class SQLEvaluationCallback(TrainerCallback):
    """
    Callback for custom SQL evaluation during training.
    Generates SQL queries and computes detailed metrics.
    """

    def __init__(
        self,
        environment: TextToSQLEnvironment,
        rubric: SQLValidationRubric,
        eval_dataset: Any,
        tokenizer: Any,
        eval_frequency: int = 500,
        num_samples: int = 10,
        log_examples: bool = True,
    ):
        """
        Initialize evaluation callback.

        Args:
            environment: Text-to-SQL environment
            rubric: SQL validation rubric
            eval_dataset: Dataset for evaluation
            tokenizer: Tokenizer
            eval_frequency: Steps between evaluations
            num_samples: Number of samples to evaluate
            log_examples: Whether to log example outputs
        """
        self.environment = environment
        self.rubric = rubric
        self.eval_dataset = eval_dataset
        self.tokenizer = tokenizer
        self.eval_frequency = eval_frequency
        self.num_samples = num_samples
        self.log_examples = log_examples
        self.logger = logging.getLogger(__name__)

    def on_step_end(self, args: Any, state: TrainerState, control: TrainerControl, **kwargs):
        """Run evaluation at specified intervals."""
        if state.global_step % self.eval_frequency == 0:
            self.run_evaluation(state.global_step, **kwargs)

        return control

    def run_evaluation(self, step: int, **kwargs):
        """
        Run detailed SQL evaluation.

        Args:
            step: Current training step
            **kwargs: Additional context (model, tokenizer, etc.)
        """
        self.logger.info(f"Running SQL evaluation at step {step}")

        model = kwargs.get("model")

        # Sample evaluation data
        eval_samples = self.eval_dataset.shuffle().select(range(self.num_samples))

        metrics = {
            "valid_sql_count": 0,
            "total_reward": 0.0,
            "syntax_correct": 0,
            "keyword_present": 0,
        }

        examples = []

        for i, sample in enumerate(eval_samples):
            # Generate SQL
            prompt = self.environment.format_prompt(
                question=sample["question"], context={"schema": sample["schema"]}
            )

            inputs = self.tokenizer(prompt, return_tensors="pt").to(model.device)  # type: ignore[union-attr]

            with torch.no_grad():
                outputs = model.generate(  # type: ignore[union-attr]
                    **inputs,
                    max_new_tokens=256,
                    temperature=0.1,
                    do_sample=False,
                    pad_token_id=self.tokenizer.pad_token_id,
                )

            generated_text = self.tokenizer.decode(outputs[0], skip_special_tokens=True)
            generated_sql = generated_text[len(prompt) :].strip()

            # Compute metrics
            parsed = self.environment.parse_response(generated_sql)
            reward = self.rubric.score(generated_sql)
            detailed_scores = self.rubric.get_detailed_scores(generated_sql)

            # Update metrics
            if parsed["valid"]:
                metrics["valid_sql_count"] += 1
            metrics["total_reward"] += reward
            if detailed_scores["syntax"] > 0.5:
                metrics["syntax_correct"] += 1
            if detailed_scores["keywords"] > 0.5:
                metrics["keyword_present"] += 1

            # Collect examples for logging
            if self.log_examples and i < 3:
                examples.append(
                    {
                        "question": sample["question"],
                        "reference": sample.get("reference", sample.get("sql", "")),
                        "generated": generated_sql,
                        "reward": reward,
                        "valid": parsed["valid"],
                    }
                )

        # Compute aggregate metrics
        n = len(eval_samples)
        eval_metrics = {
            f"eval/valid_sql_pct": metrics["valid_sql_count"] / n * 100,
            f"eval/avg_reward": metrics["total_reward"] / n,
            f"eval/syntax_correct_pct": metrics["syntax_correct"] / n * 100,
            f"eval/keyword_present_pct": metrics["keyword_present"] / n * 100,
        }

        # Log to wandb
        if WANDB_AVAILABLE and wandb.run is not None:
            wandb.log(eval_metrics, step=step)

            if self.log_examples:
                # Create a table with examples
                table = wandb.Table(
                    columns=["Question", "Reference SQL", "Generated SQL", "Reward", "Valid"],
                    data=[
                        [
                            ex["question"],
                            ex["reference"],
                            ex["generated"],
                            ex["reward"],
                            ex["valid"],
                        ]
                        for ex in examples
                    ],
                )
                wandb.log({f"eval/examples_step_{step}": table}, step=step)

        # Log to console
        self.logger.info(f"Evaluation results (step {step}):")
        for key, value in eval_metrics.items():
            self.logger.info(f"  {key}: {value:.2f}")


class WandbLoggingCallback(TrainerCallback):
    """
    Enhanced WandB logging callback for GRPO training.
    """

    def __init__(self, config: Dict[str, Any]):
        """
        Initialize WandB logging.

        Args:
            config: Configuration dictionary to log
        """
        self.config = config
        self.logger = logging.getLogger(__name__)

    def on_train_begin(self, args: Any, state: TrainerState, control: TrainerControl, **kwargs):
        """Initialize WandB run."""
        if not WANDB_AVAILABLE:
            self.logger.warning("WandB not available, skipping initialization")
            return

        if wandb.run is None and args.report_to and "wandb" in args.report_to:
            wandb.init(
                project=self.config.get("project", "text-to-sql-grpo"),
                name=self.config.get("name", args.run_name),
                config=self.config,
            )
            self.logger.info("WandB logging initialized")

    def on_log(
        self,
        args: Any,
        state: TrainerState,
        control: TrainerControl,
        logs: Optional[Dict[str, float]] = None,
        **kwargs,
    ):
        """Log metrics to WandB."""
        if not WANDB_AVAILABLE:
            return

        if logs and wandb.run is not None:
            wandb.log(logs, step=state.global_step)<|MERGE_RESOLUTION|>--- conflicted
+++ resolved
@@ -13,22 +13,12 @@
 from src.rubrics.sql_rubric import SQLValidationRubric
 
 try:
-<<<<<<< HEAD
     import wandb
     from types import ModuleType
     WANDB_AVAILABLE = True
 except ImportError:
     WANDB_AVAILABLE = False
     wandb: Optional[ModuleType] = None
-=======
-    import wandb  # type: ignore
-
-    WANDB_AVAILABLE = True
-except ImportError:
-    WANDB_AVAILABLE = False
-    wandb = None  # type: ignore
->>>>>>> 14644e47
-
 
 logger = logging.getLogger(__name__)
 
