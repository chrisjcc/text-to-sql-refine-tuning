--- conflicted
+++ resolved
@@ -218,12 +218,8 @@
 
                 # Add extracted SQL if requested
                 if include_extracted_sql:
-<<<<<<< HEAD
                     extracted = detailed.get("extracted_sql")
                     metadata["extracted_sql"] = extracted if extracted is not None else None
-=======
-                    metadata["extracted_sql"] = detailed.get("extracted_sql")  # type: ignore[assignment]
->>>>>>> 14644e47
 
                 # Add reference if provided
                 if references and i < len(references):
@@ -233,7 +229,6 @@
 
             except Exception as e:
                 logger.error(f"Error getting metadata for output {i}: {e}")
-<<<<<<< HEAD
                 error_metadata: Dict[str, Any] = {
                     "index": i,
                     "total": 0.0,
@@ -250,25 +245,6 @@
                     "error": str(e),
                 }
                 results.append(error_metadata)
-=======
-                results.append(  # type: ignore[dict-item]
-                    {
-                        "index": i,
-                        "total": 0.0,
-                        "syntax": 0.0,
-                        "syntax_valid": False,
-                        "keywords": 0.0,
-                        "format": 0.0,
-                        "extracted_sql": None,  # type: ignore[dict-item]
-                        "weights": {  # type: ignore[dict-item]
-                            "syntax": self.rubric.syntax_weight,
-                            "keywords": self.rubric.keyword_weight,
-                            "format": self.rubric.format_weight,
-                        },
-                        "error": str(e),  # type: ignore[dict-item]
-                    }
-                )
->>>>>>> 14644e47
 
         return results
 
