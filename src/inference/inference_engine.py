"""Inference engine for text-to-SQL generation.

This module provides the main inference engine for generating SQL queries
from natural language questions using fine-tuned models.
"""

import json
import logging
from pathlib import Path
<<<<<<< HEAD
from typing import Any, Dict, List, Optional, Tuple, Union
=======
from typing import Any, Dict, List, Optional, Union
>>>>>>> 14644e47

import torch
from peft import PeftModel
from transformers import AutoModelForCausalLM, AutoTokenizer, PreTrainedModel

logger = logging.getLogger(__name__)


class SQLInferenceEngine:
    """
    Inference engine for text-to-SQL generation.
    Supports single and batch predictions.
    """

    def __init__(
        self,
        model_path: str,
        base_model_name: Optional[str] = None,
        device: str = "auto",
        load_in_4bit: bool = False,
        environment: Optional[Any] = None,
        parser: Optional[Any] = None,
    ):
        """
        Initialize inference engine.

        Args:
            model_path: Path to fine-tuned model (with adapters)
            base_model_name: Base model name (if loading adapters separately)
            device: Device to load model on
            load_in_4bit: Whether to use 4-bit quantization for inference
            environment: Text-to-SQL environment for prompt formatting
            parser: SQL parser for post-processing
        """
        self.model_path = model_path
        self.base_model_name = base_model_name
        self.device = device
        self.load_in_4bit = load_in_4bit
        self.logger = logging.getLogger(__name__)

        # Import parser if not provided
        if parser is None:
            from ..utils.sql_parser import SQLParser

            parser = SQLParser()
        self.parser = parser

        # Load model and tokenizer
        self.model, self.tokenizer = self._load_model()

        # Setup environment
        if environment is None:
            from ..environments.sql_env import TextToSQLEnvironment
            from ..rubrics.sql_rubric import SQLValidationRubric

            rubric = SQLValidationRubric(sql_keywords=[])
            environment = TextToSQLEnvironment(
                rubric=rubric, parser=self.parser, prompt_template="instructional"
            )
        self.environment = environment

        self.logger.info("Inference engine initialized")

    def _load_model(self) -> Tuple[Union[AutoModelForCausalLM, PeftModel, PreTrainedModel], AutoTokenizer]:
        """Load model and tokenizer."""
        self.logger.info(f"Loading model from {self.model_path}")

        # Check if this is a local path
        # Convert to absolute path if it's a relative path
        model_path_obj = Path(self.model_path)
        if not model_path_obj.is_absolute():
            # Resolve relative to current working directory
            model_path_obj = Path.cwd() / model_path_obj

        is_local_path = model_path_obj.exists()

        # Use the absolute path string for loading
        resolved_model_path = str(model_path_obj) if is_local_path else self.model_path

        # Check if this is a PEFT model
        peft_config_path = model_path_obj / "adapter_config.json"
        is_peft_model = peft_config_path.exists()

        model: Union[PeftModel, PreTrainedModel]

        if is_peft_model:
            self.logger.info("Detected PEFT model, loading with adapters")

            # Determine base model
            if self.base_model_name is None:
                with open(peft_config_path) as f:
                    config = json.load(f)
                    self.base_model_name = config.get("base_model_name_or_path")

            self.logger.info(f"Loading base model: {self.base_model_name}")

            # Load base model
            if self.load_in_4bit:
                from transformers import BitsAndBytesConfig

                bnb_config = BitsAndBytesConfig(
                    load_in_4bit=True,
                    bnb_4bit_compute_dtype=torch.bfloat16,
                    bnb_4bit_quant_type="nf4",
                    bnb_4bit_use_double_quant=True,
                )
                base_model = AutoModelForCausalLM.from_pretrained(
                    self.base_model_name,
                    quantization_config=bnb_config,
                    device_map=self.device,
                    trust_remote_code=True,
                )
            else:
                base_model = AutoModelForCausalLM.from_pretrained(
                    self.base_model_name,
                    device_map=self.device,
                    torch_dtype=torch.bfloat16,
                    trust_remote_code=True,
                )

            # Load PEFT adapters
            self.logger.info(f"Loading PEFT adapters from {resolved_model_path}")
            model = PeftModel.from_pretrained(
                base_model, resolved_model_path, local_files_only=is_local_path
            )
            model = model.merge_and_unload()  # Merge adapters for faster inference

        else:
            # Load full fine-tuned model
            self.logger.info("Loading full fine-tuned model")
            model = AutoModelForCausalLM.from_pretrained(
                resolved_model_path,
                device_map=self.device,
                torch_dtype=torch.bfloat16,
                trust_remote_code=True,
                local_files_only=is_local_path,
            )

        # Load tokenizer - determine source path
<<<<<<< HEAD
        tokenizer_path = resolved_model_path if not is_peft_model else (self.base_model_name or resolved_model_path)
        is_tokenizer_local = Path(tokenizer_path).exists() if tokenizer_path else False
=======
        tokenizer_path = resolved_model_path if not is_peft_model else self.base_model_name
        is_tokenizer_local = Path(tokenizer_path).exists() if tokenizer_path is not None else False
>>>>>>> 14644e47

        tokenizer = AutoTokenizer.from_pretrained(
            tokenizer_path, trust_remote_code=True, local_files_only=is_tokenizer_local
        )

        if tokenizer.pad_token is None:
            tokenizer.pad_token = tokenizer.eos_token
            tokenizer.pad_token_id = tokenizer.eos_token_id

        model.eval()

        self.logger.info(f"Model loaded. Device: {model.device}, Dtype: {model.dtype}")

        return model, tokenizer

    def generate_sql(
        self,
        question: str,
        schema: Optional[str] = None,
        max_new_tokens: int = 256,
        temperature: float = 0.1,
        top_p: float = 0.95,
        num_beams: int = 1,
        do_sample: bool = False,
        **generation_kwargs,
    ) -> Dict[str, Any]:
        """
        Generate SQL query from natural language question.

        Args:
            question: Natural language question
            schema: Database schema (CREATE TABLE statements)
            max_new_tokens: Maximum tokens to generate
            temperature: Sampling temperature
            top_p: Nucleus sampling parameter
            num_beams: Number of beams for beam search
            do_sample: Whether to use sampling
            **generation_kwargs: Additional generation parameters

        Returns:
            Dict with:
                - sql: Generated SQL query
                - raw_output: Raw model output
                - valid: Whether SQL is valid
                - confidence: Generation confidence (if available)
                - metadata: Additional information
        """
        # Format prompt
        context = {"schema": schema} if schema else None
        prompt = self.environment.format_prompt(question, context)

        # Tokenize
        inputs = self.tokenizer(prompt, return_tensors="pt", padding=True, truncation=True).to(
            self.model.device
        )

        # Generate
        with torch.no_grad():
            outputs = self.model.generate(
                **inputs,
                max_new_tokens=max_new_tokens,
                temperature=temperature,
                top_p=top_p,
                num_beams=num_beams,
                do_sample=do_sample,
                pad_token_id=self.tokenizer.pad_token_id,
                eos_token_id=self.tokenizer.eos_token_id,
                **generation_kwargs,
            )

        # Decode
        generated_text = self.tokenizer.decode(outputs[0], skip_special_tokens=True)

        # Extract SQL from output
        sql_output = generated_text[len(prompt) :].strip()

        # Parse and validate
        parsed = self.environment.parse_response(sql_output)

        return {
            "sql": parsed.get("sql", sql_output),
            "raw_output": sql_output,
            "valid": parsed.get("valid", False),
            "metadata": parsed.get("metadata", {}),
            "prompt": prompt,
        }

    def batch_generate_sql(
        self,
        questions: List[str],
        schemas: Optional[List[str]] = None,
        batch_size: int = 4,
        **generation_kwargs,
    ) -> List[Dict[str, Any]]:
        """
        Generate SQL queries for multiple questions in batches.

        Args:
            questions: List of natural language questions
            schemas: List of database schemas (one per question)
            batch_size: Batch size for processing
            **generation_kwargs: Generation parameters

        Returns:
            List of result dictionaries
        """
        if schemas is None:
            schemas = [None] * len(questions)  # type: ignore[list-item]

        if len(questions) != len(schemas):
            raise ValueError("Number of questions and schemas must match")

        results = []

        for i in range(0, len(questions), batch_size):
            batch_questions = questions[i : i + batch_size]
            batch_schemas = schemas[i : i + batch_size]

            # Process batch
            batch_prompts = []
            for q, s in zip(batch_questions, batch_schemas):
                context = {"schema": s} if s else None
                prompt = self.environment.format_prompt(q, context)
                batch_prompts.append(prompt)

            # Tokenize batch
            inputs = self.tokenizer(
                batch_prompts, return_tensors="pt", padding=True, truncation=True
            ).to(self.model.device)

            # Generate
            with torch.no_grad():
                outputs = self.model.generate(
                    **inputs,
                    **generation_kwargs,
                    pad_token_id=self.tokenizer.pad_token_id,
                    eos_token_id=self.tokenizer.eos_token_id,
                )

            # Decode and parse
            for j, output in enumerate(outputs):
                generated_text = self.tokenizer.decode(output, skip_special_tokens=True)
                sql_output = generated_text[len(batch_prompts[j]) :].strip()
                parsed = self.environment.parse_response(sql_output)

                results.append(
                    {
                        "sql": parsed.get("sql", sql_output),
                        "raw_output": sql_output,
                        "valid": parsed.get("valid", False),
                        "metadata": parsed.get("metadata", {}),
                        "question": batch_questions[j],
                        "schema": batch_schemas[j],
                    }
                )

        return results

    def evaluate_on_dataset(self, dataset: List[Dict], **generation_kwargs) -> Dict[str, Any]:
        """
        Evaluate model on a dataset.

        Args:
            dataset: List of dicts with 'question', 'schema', 'sql' (reference)
            **generation_kwargs: Generation parameters

        Returns:
            Dict with evaluation metrics
        """
        self.logger.info(f"Evaluating on {len(dataset)} samples")

        questions = [item["question"] for item in dataset]
<<<<<<< HEAD
        schemas: List[Optional[str]] = [item.get("schema") for item in dataset]
=======
        schemas = [item.get("schema") for item in dataset]  # type: ignore[misc]
>>>>>>> 14644e47
        references = [item.get("sql") for item in dataset]

        # Generate predictions
        predictions = self.batch_generate_sql(questions, schemas, **generation_kwargs)  # type: ignore[arg-type]

        # Compute metrics
        from ..rubrics.sql_rubric import SQLValidationRubric

        rubric = SQLValidationRubric(sql_keywords=[])

        valid_count = sum(1 for p in predictions if p["valid"])
        rewards = [rubric.score(p["sql"]) for p in predictions]

        metrics = {
            "total_samples": len(dataset),
            "valid_sql_pct": valid_count / len(dataset) * 100,
            "avg_reward": sum(rewards) / len(rewards),
            "min_reward": min(rewards),
            "max_reward": max(rewards),
        }

        # Compute exact match if references available
        if all(r is not None for r in references):  # type: ignore[arg-type]
            exact_matches = sum(
                1 if self._normalize_sql(p["sql"]) == self._normalize_sql(r) else 0  # type: ignore[arg-type, misc]
                for p, r in zip(predictions, references)
<<<<<<< HEAD
                if r is not None and self._normalize_sql(p["sql"]) == self._normalize_sql(r)
=======
>>>>>>> 14644e47
            )
            metrics["exact_match_pct"] = exact_matches / len(dataset) * 100  # type: ignore[assignment]

        self.logger.info("Evaluation complete")
        for key, value in metrics.items():
            self.logger.info(f"  {key}: {value:.2f}")

        return metrics

    def _normalize_sql(self, sql: str) -> str:
        """Normalize SQL for comparison."""
        import sqlparse

        return str(sqlparse.format(sql, keyword_case="upper", strip_whitespace=True).strip())<|MERGE_RESOLUTION|>--- conflicted
+++ resolved
@@ -7,11 +7,7 @@
 import json
 import logging
 from pathlib import Path
-<<<<<<< HEAD
 from typing import Any, Dict, List, Optional, Tuple, Union
-=======
-from typing import Any, Dict, List, Optional, Union
->>>>>>> 14644e47
 
 import torch
 from peft import PeftModel
@@ -151,13 +147,9 @@
             )
 
         # Load tokenizer - determine source path
-<<<<<<< HEAD
         tokenizer_path = resolved_model_path if not is_peft_model else (self.base_model_name or resolved_model_path)
         is_tokenizer_local = Path(tokenizer_path).exists() if tokenizer_path else False
-=======
-        tokenizer_path = resolved_model_path if not is_peft_model else self.base_model_name
-        is_tokenizer_local = Path(tokenizer_path).exists() if tokenizer_path is not None else False
->>>>>>> 14644e47
+
 
         tokenizer = AutoTokenizer.from_pretrained(
             tokenizer_path, trust_remote_code=True, local_files_only=is_tokenizer_local
@@ -330,11 +322,8 @@
         self.logger.info(f"Evaluating on {len(dataset)} samples")
 
         questions = [item["question"] for item in dataset]
-<<<<<<< HEAD
         schemas: List[Optional[str]] = [item.get("schema") for item in dataset]
-=======
-        schemas = [item.get("schema") for item in dataset]  # type: ignore[misc]
->>>>>>> 14644e47
+
         references = [item.get("sql") for item in dataset]
 
         # Generate predictions
@@ -361,10 +350,8 @@
             exact_matches = sum(
                 1 if self._normalize_sql(p["sql"]) == self._normalize_sql(r) else 0  # type: ignore[arg-type, misc]
                 for p, r in zip(predictions, references)
-<<<<<<< HEAD
                 if r is not None and self._normalize_sql(p["sql"]) == self._normalize_sql(r)
-=======
->>>>>>> 14644e47
+
             )
             metrics["exact_match_pct"] = exact_matches / len(dataset) * 100  # type: ignore[assignment]
 
