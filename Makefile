--- conflicted
+++ resolved
@@ -51,30 +51,17 @@
 docker-run:
 	docker-compose up -d api
 
-<<<<<<< HEAD
-train: install prepare-data
-	python scripts/train.py
-
-inference: install
-	python scripts/inference.py
-=======
 train: prepare-data
 	python -m scripts.train
 
 inference:
 	python -m scripts.inference
->>>>>>> e9d1ec4e
 
 prepare-data:
 	python -m scripts.prepare_data
 
-<<<<<<< HEAD
-benchmark: install
-	python scripts/benchmark.py
-=======
 benchmark:
 	python -m scripts.benchmark
->>>>>>> e9d1ec4e
 
 publish:
 	python -m scripts.publish_to_hub \
